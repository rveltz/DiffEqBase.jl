--- conflicted
+++ resolved
@@ -177,7 +177,6 @@
   return undefined
 end
 
-<<<<<<< HEAD
 function wrapfun_oop(ff, inputs::Tuple)
   IT = map(typeof, inputs)
   FunctionWrapper{IT[1], Tuple{IT...}}((args...)->(ff(args...)))
@@ -187,7 +186,7 @@
   IT = map(typeof, inputs)
   FunctionWrapper{Nothing, Tuple{IT...}}((args...)->(ff(args...); nothing))
 end
-=======
+
 _vec(v) = vec(v)
 _vec(v::Number) = v
 _vec(v::AbstractVector) = v
@@ -202,5 +201,4 @@
 end
 
 # Overloaded in other repositories
-function unwrap_cache end
->>>>>>> 01ee75fb
+function unwrap_cache end